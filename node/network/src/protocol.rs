use parking_lot::RwLock;
use rand::{seq, thread_rng};
use serde::{de::DeserializeOwned, Serialize};
use std::collections::HashMap;
use std::fmt::Debug;
use std::sync::Arc;
use std::time;
use substrate_network_libp2p::{NodeIndex, ProtocolId, Severity};

use client::Client;
use io::{NetSyncIo, SyncIo};
use message::{self, Message, MessageBody};
use primitives::hash::CryptoHash;
use primitives::traits::{Block, Decode, Encode, GenericResult, Header};
use primitives::types::BlockId;

/// time to wait (secs) for a request
const REQUEST_WAIT: u64 = 60;

// Maximum allowed entries in `BlockResponse`
const MAX_BLOCK_DATA_RESPONSE: u64 = 128;

/// current version of the protocol
pub(crate) const CURRENT_VERSION: u32 = 1;

#[derive(Clone, Copy)]
pub struct ProtocolConfig {
    // config information goes here
    pub protocol_id: ProtocolId,
}

impl ProtocolConfig {
    pub fn new(protocol_id: ProtocolId) -> ProtocolConfig {
        ProtocolConfig { protocol_id }
    }
}

impl Default for ProtocolConfig {
    fn default() -> Self {
        ProtocolConfig::new(ProtocolId::default())
    }
}

#[allow(dead_code)]
pub(crate) struct PeerInfo {
    // protocol version
    protocol_version: u32,
    // best hash from peer
    best_hash: CryptoHash,
    // best block number from peer
    best_number: u64,
    // information about connected peers
    request_timestamp: Option<time::Instant>,
    // pending block request
    block_request: Option<message::BlockRequest>,
    // next request id
    next_request_id: u64,
}

pub trait Transaction: Send + Sync + Serialize + DeserializeOwned + Debug + 'static {}
impl<T> Transaction for T where T: Send + Sync + Serialize + DeserializeOwned + Debug + 'static {}

#[allow(dead_code)]
pub struct Protocol<B: Block, H: ProtocolHandler> {
    // TODO: add more fields when we need them
    pub config: ProtocolConfig,
    // peers that are in the handshaking process
    handshaking_peers: RwLock<HashMap<NodeIndex, time::Instant>>,
    // info about peers
    peer_info: RwLock<HashMap<NodeIndex, PeerInfo>>,
    // backend client
    client: Arc<Client<B>>,
    // callbacks
    handler: Option<Box<H>>,
}

pub trait ProtocolHandler: Send + Sync + 'static {
    fn handle_transaction<T: Transaction>(&self, transaction: &T) -> GenericResult;
}

impl<B: Block, H: ProtocolHandler> Protocol<B, H> {
    pub fn new(config: ProtocolConfig, handler: H, client: Arc<Client<B>>) -> Protocol<B, H> {
        Protocol {
            config,
            handshaking_peers: RwLock::new(HashMap::new()),
            peer_info: RwLock::new(HashMap::new()),
            handler: Some(Box::new(handler)),
            client,
        }
    }

    pub fn on_peer_connected<T: Transaction>(&self, net_sync: &mut NetSyncIo, peer: NodeIndex) {
        self.handshaking_peers
            .write()
            .insert(peer, time::Instant::now());
        // use this placeholder for now. Change this when block storage is ready
        let status = message::Status::default();
        let message: Message<T, B> = Message::new(MessageBody::Status(status));
        self.send_message(net_sync, peer, &message);
    }

    pub fn on_peer_disconnected(&self, peer: NodeIndex) {
        self.handshaking_peers.write().remove(&peer);
        self.peer_info.write().remove(&peer);
    }

    pub fn sample_peers(&self, num_to_sample: usize) -> Result<Vec<NodeIndex>, Vec<NodeIndex>> {
        let mut rng = thread_rng();
        let peer_info = self.peer_info.read();
        let owned_peers = peer_info.keys().cloned();
        seq::sample_iter(&mut rng, owned_peers, num_to_sample)
    }

    pub fn on_transaction_message<T: Transaction>(&self, tx: &T) {
        //TODO: communicate to consensus
        self.handler
            .as_ref()
            .unwrap()
            .handle_transaction(tx)
            .unwrap();
    }

    fn on_status_message<T: Transaction>(
        &self,
        net_sync: &mut NetSyncIo,
        peer: NodeIndex,
        status: &message::Status,
    ) {
        if status.version != CURRENT_VERSION {
            debug!(target: "sync", "Version mismatch");
            net_sync.report_peer(
                peer,
                Severity::Bad(&format!(
                    "Peer uses incompatible version {}",
                    status.version
                )),
            );
            return;
        }
        if status.genesis_hash != self.client.genesis_hash() {
            net_sync.report_peer(
                peer,
                Severity::Bad(&format!(
                    "peer has different genesis hash (ours {:?}, theirs {:?})",
                    self.client.genesis_hash(),
                    status.genesis_hash
                )),
            );
            return;
        }

        // request blocks to catch up if necessary
        let best_number = self.client.best_number();
        let mut next_request_id = 0;
        if status.best_number > best_number {
            let request = message::BlockRequest {
                id: next_request_id,
                from: BlockId::Number(best_number),
                to: Some(BlockId::Number(status.best_number)),
                max: None,
            };
            next_request_id += 1;
            let message: Message<T, _> = Message::new(MessageBody::BlockRequest(request));
            self.send_message(net_sync, peer, &message);
        }

        let peer_info = PeerInfo {
            protocol_version: status.version,
            best_hash: status.best_hash,
            best_number: status.best_number,
            request_timestamp: None,
            block_request: None,
            next_request_id,
        };
        self.peer_info.write().insert(peer, peer_info);
        self.handshaking_peers.write().remove(&peer);
    }

    fn on_block_request<T: Transaction>(
        &self,
        net_sync: &mut NetSyncIo,
        peer: NodeIndex,
        request: message::BlockRequest,
    ) {
        let mut blocks = Vec::new();
        let mut id = request.from;
        let max = std::cmp::min(
            request.max.unwrap_or(u64::max_value()),
            MAX_BLOCK_DATA_RESPONSE,
        );
        while let Some(block) = self.client.get_block(&id) {
            blocks.push(block);
            if blocks.len() as u64 >= max {
                break;
            }
            let header = self.client.get_header(&id).unwrap();
            let block_number = header.number();
            let block_hash = header.hash();
            let reach_end = match request.to {
                Some(BlockId::Number(n)) => block_number == n,
                Some(BlockId::Hash(h)) => block_hash == h,
                None => false,
            };
            if reach_end {
                break;
            }
            id = BlockId::Number(block_number);
        }
        let response = message::BlockResponse {
            id: request.id,
            blocks,
        };
        let message: Message<T, _> = Message::new(MessageBody::BlockResponse(response));
        self.send_message(net_sync, peer, &message);
    }

    fn on_block_response(
        &self,
        _net_sync: &mut NetSyncIo,
        _peer: NodeIndex,
        response: message::BlockResponse<B>,
    ) {
        // TODO: validate response
        self.client.import_blocks(response.blocks);
    }

    pub fn on_message<T: Transaction>(
        &self,
        net_sync: &mut NetSyncIo,
        peer: NodeIndex,
        data: &[u8],
    ) {
        let message: Message<T, B> = match Decode::decode(data) {
            Some(m) => m,
            _ => {
                debug!("cannot decode message: {:?}", data);
                net_sync.report_peer(peer, Severity::Bad("invalid message format"));
                return;
            }
        };
        match message.body {
            MessageBody::Transaction(tx) => self.on_transaction_message(&tx),
            MessageBody::Status(status) => self.on_status_message::<T>(net_sync, peer, &status),
            MessageBody::BlockRequest(request) => {
                self.on_block_request::<T>(net_sync, peer, request)
            }
            MessageBody::BlockResponse(response) => {
                let request = {
                    let mut peers = self.peer_info.write();
                    if let Some(ref mut peer_info) = peers.get_mut(&peer) {
                        peer_info.request_timestamp = None;
                        match peer_info.block_request.take() {
                            Some(r) => r,
                            None => {
                                net_sync.report_peer(
                                    peer,
                                    Severity::Bad("Unexpected response packet received from peer"),
                                );
                                return;
                            }
                        }
                    } else {
                        net_sync.report_peer(
                            peer,
                            Severity::Bad("Unexpected packet received from peer"),
                        );
                        return;
                    }
                };
                if request.id != response.id {
                    trace!(target: "sync", "Ignoring mismatched response packet from {} (expected {} got {})", peer, request.id, response.id);
                    return;
                }
                self.on_block_response(net_sync, peer, response)
            }
        }
    }

    pub fn send_message<T: Transaction>(
        &self,
        net_sync: &mut NetSyncIo,
        node_index: NodeIndex,
        message: &Message<T, B>,
    ) {
        match Encode::encode(message) {
            Some(data) => {
                net_sync.send(node_index, data);
            }
            _ => {
                // this should never happen
                error!("FATAL: cannot encode message: {:?}", message);
                return;
            }
        };
    }

    pub fn maintain_peers(&self, net_sync: &mut NetSyncIo) {
        let cur_time = time::Instant::now();
        let mut aborting = Vec::new();
        let peer_info = self.peer_info.read();
        let handshaking_peers = self.handshaking_peers.read();
        for (peer, time_stamp) in peer_info
            .iter()
            .filter_map(|(id, info)| info.request_timestamp.as_ref().map(|x| (id, x)))
            .chain(handshaking_peers.iter())
        {
            if (cur_time - *time_stamp).as_secs() > REQUEST_WAIT {
                trace!(target: "sync", "Timeout {}", *peer);
                aborting.push(*peer);
            }
        }
        for peer in aborting {
            net_sync.report_peer(peer, Severity::Timeout);
        }
    }
}

#[cfg(test)]
mod tests {
    use super::*;
    use primitives::types;
    use test_utils::MockClient;
    use test_utils::{MockBlock, MockProtocolHandler};

    impl<B: Block, H: ProtocolHandler> Protocol<B, H> {
        fn _on_message<T: Transaction>(&self, data: &[u8]) -> Message<T, B> {
            match Decode::decode(data) {
                Some(m) => m,
                _ => panic!("cannot decode message: {:?}", data),
            }
        }
    }

    #[test]
    fn test_serialization() {
        let tx = types::SignedTransaction::new(0, types::TransactionBody::new(0, 0, 0, 0));
        let message: Message<_, MockBlock> = Message::new(MessageBody::Transaction(tx));
        let config = ProtocolConfig::default();
<<<<<<< HEAD
        let mock_client = Arc::new(MockClient {});
        let protocol = Protocol::new(config, MockProtocolHandler::default(), mock_client);
=======
        let callback = |_| Ok(());
        let mock_client = Arc::new(MockClient {
            block: MockBlock {},
        });
        let protocol = Protocol::new(config, mock_client, callback);
>>>>>>> f7408f3e
        let decoded = protocol._on_message(&Encode::encode(&message).unwrap());
        assert_eq!(message, decoded);
    }

    #[test]
    fn test_on_transaction_message() {
        let config = ProtocolConfig::default();
        let mock_client = Arc::new(MockClient {});
        let protocol = Protocol::new(config, MockProtocolHandler::default(), mock_client);

        let tx = types::SignedTransaction::new(0, types::TransactionBody::new(0, 0, 0, 0));
        let message: MessageBody<_, MockBlock> = MessageBody::Transaction(tx);
        protocol.on_transaction_message(&message);
    }
}<|MERGE_RESOLUTION|>--- conflicted
+++ resolved
@@ -336,16 +336,8 @@
         let tx = types::SignedTransaction::new(0, types::TransactionBody::new(0, 0, 0, 0));
         let message: Message<_, MockBlock> = Message::new(MessageBody::Transaction(tx));
         let config = ProtocolConfig::default();
-<<<<<<< HEAD
-        let mock_client = Arc::new(MockClient {});
+        let mock_client = Arc::new(MockClient::default());
         let protocol = Protocol::new(config, MockProtocolHandler::default(), mock_client);
-=======
-        let callback = |_| Ok(());
-        let mock_client = Arc::new(MockClient {
-            block: MockBlock {},
-        });
-        let protocol = Protocol::new(config, mock_client, callback);
->>>>>>> f7408f3e
         let decoded = protocol._on_message(&Encode::encode(&message).unwrap());
         assert_eq!(message, decoded);
     }
@@ -353,7 +345,7 @@
     #[test]
     fn test_on_transaction_message() {
         let config = ProtocolConfig::default();
-        let mock_client = Arc::new(MockClient {});
+        let mock_client = Arc::new(MockClient::default());
         let protocol = Protocol::new(config, MockProtocolHandler::default(), mock_client);
 
         let tx = types::SignedTransaction::new(0, types::TransactionBody::new(0, 0, 0, 0));
