--- conflicted
+++ resolved
@@ -1721,18 +1721,9 @@
 
 #[cfg(test)]
 mod test {
-<<<<<<< HEAD
-    use crate::test_utils::{ChunkForwardingTestFixture, SealsManagerTestFixture};
-    use crate::{
-        ChunkRequestInfo, ProcessPartialEncodedChunkResult, Seal, SealsManager, ShardsManager,
-        CHUNK_REQUEST_RETRY_MS, NUM_PARTS_LEFT_IN_SEAL, NUM_PARTS_REQUESTED_IN_SEAL,
-        PAST_SEAL_HEIGHT_HORIZON,
-    };
-    use chrono::Utc;
-=======
     use super::*;
     use crate::test_utils::*;
->>>>>>> a8172d15
+    use chrono::Utc;
     use near_chain::test_utils::KeyValueRuntime;
     use near_network::test_utils::MockNetworkAdapter;
     #[cfg(feature = "protocol_feature_forward_chunk_parts")]
