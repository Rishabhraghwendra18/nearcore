<<<<<<< HEAD
use std::collections::hash_map::DefaultHasher;
use std::collections::HashMap;
use std::hash::{Hash, Hasher};
use std::sync::{Arc, Mutex};

use exonum_sodiumoxide::crypto::sign::ed25519::{keypair_from_seed, Seed};
=======
>>>>>>> e58a1c88
use log::LevelFilter;

<<<<<<< HEAD
use crate::block::Block;
use crate::crypto::aggregate_signature::{BlsPublicKey, BlsSecretKey};
use crate::crypto::signature::{PublicKey, SecretKey, Signature};
use crate::crypto::signer::{EDSigner, InMemorySigner};
use crate::transaction::{SignedTransaction, TransactionBody};
use crate::types::{BlockIndex, EpochId};
use lazy_static::lazy_static;

lazy_static! {
    static ref HEAVY_TESTS_LOCK: Mutex<()> = Mutex::new(());
}

pub fn heavy_test<F>(f: F)
where
    F: FnOnce() -> (),
{
    let _guard = HEAVY_TESTS_LOCK.lock();
    f();
}
=======
use near_crypto::Signer;

use crate::transaction::{SignedTransaction, Transaction};
>>>>>>> e58a1c88

pub fn init_test_logger() {
    let _ = env_logger::Builder::new()
        .filter_module("tokio_reactor", LevelFilter::Info)
        .filter_module("tokio_core", LevelFilter::Info)
        .filter_module("hyper", LevelFilter::Info)
        .filter(None, LevelFilter::Debug)
        .try_init();
}

pub fn init_test_module_logger(module: &str) {
    let _ = env_logger::Builder::new()
        .filter_module("tokio_reactor", LevelFilter::Info)
        .filter_module("tokio_core", LevelFilter::Info)
        .filter_module("hyper", LevelFilter::Info)
        .filter_module("cranelift_wasm", LevelFilter::Warn)
        .filter_module(module, LevelFilter::Debug)
        .filter(None, LevelFilter::Info)
        .try_init();
}

pub fn init_integration_logger() {
    let _ = env_logger::Builder::new()
        .filter(None, LevelFilter::Info)
        .filter(Some("actix_web"), LevelFilter::Warn)
        .try_init();
}

impl Transaction {
    pub fn sign(self, signer: &dyn Signer) -> SignedTransaction {
        let signature = signer.sign(self.get_hash().as_ref());
        SignedTransaction::new(signature, self)
    }
}

impl Block {
    pub fn empty_with_epoch(
        prev: &Block,
        height: BlockIndex,
        signer: Arc<dyn EDSigner>,
        epoch: EpochId,
    ) -> Self {
        Self::empty_with_approvals(prev, height, HashMap::default(), signer, epoch)
    }

    pub fn empty_with_height(prev: &Block, height: BlockIndex, signer: Arc<dyn EDSigner>) -> Self {
        Self::empty_with_epoch(prev, height, signer, prev.header.epoch_id.clone())
    }

    pub fn empty(prev: &Block, signer: Arc<dyn EDSigner>) -> Self {
        Self::empty_with_height(prev, prev.header.height + 1, signer)
    }

    /// This is not suppose to be used outside of chain tests, because this doesn't refer to correct chunks.
    /// Done because chain tests don't have a good way to store chunks right now.
    pub fn empty_with_approvals(
        prev: &Block,
        height: BlockIndex,
        approvals: HashMap<usize, Signature>,
        signer: Arc<dyn EDSigner>,
        epoch: EpochId,
    ) -> Self {
        Block::produce(
            &prev.header,
            height,
            prev.chunks.clone(),
            epoch,
            vec![],
            approvals,
            0,
            0,
            signer,
        )
    }
}<|MERGE_RESOLUTION|>--- conflicted
+++ resolved
@@ -1,39 +1,13 @@
-<<<<<<< HEAD
-use std::collections::hash_map::DefaultHasher;
 use std::collections::HashMap;
-use std::hash::{Hash, Hasher};
-use std::sync::{Arc, Mutex};
+use std::sync::Arc;
 
-use exonum_sodiumoxide::crypto::sign::ed25519::{keypair_from_seed, Seed};
-=======
->>>>>>> e58a1c88
 use log::LevelFilter;
 
-<<<<<<< HEAD
+use near_crypto::{Signature, Signer};
+
 use crate::block::Block;
-use crate::crypto::aggregate_signature::{BlsPublicKey, BlsSecretKey};
-use crate::crypto::signature::{PublicKey, SecretKey, Signature};
-use crate::crypto::signer::{EDSigner, InMemorySigner};
-use crate::transaction::{SignedTransaction, TransactionBody};
+use crate::transaction::{SignedTransaction, Transaction};
 use crate::types::{BlockIndex, EpochId};
-use lazy_static::lazy_static;
-
-lazy_static! {
-    static ref HEAVY_TESTS_LOCK: Mutex<()> = Mutex::new(());
-}
-
-pub fn heavy_test<F>(f: F)
-where
-    F: FnOnce() -> (),
-{
-    let _guard = HEAVY_TESTS_LOCK.lock();
-    f();
-}
-=======
-use near_crypto::Signer;
-
-use crate::transaction::{SignedTransaction, Transaction};
->>>>>>> e58a1c88
 
 pub fn init_test_logger() {
     let _ = env_logger::Builder::new()
@@ -73,18 +47,18 @@
     pub fn empty_with_epoch(
         prev: &Block,
         height: BlockIndex,
-        signer: Arc<dyn EDSigner>,
-        epoch: EpochId,
+        epoch_id: EpochId,
+        signer: Arc<dyn Signer>,
     ) -> Self {
-        Self::empty_with_approvals(prev, height, HashMap::default(), signer, epoch)
+        Self::empty_with_approvals(prev, height, epoch_id, HashMap::default(), signer)
     }
 
-    pub fn empty_with_height(prev: &Block, height: BlockIndex, signer: Arc<dyn EDSigner>) -> Self {
-        Self::empty_with_epoch(prev, height, signer, prev.header.epoch_id.clone())
+    pub fn empty_with_height(prev: &Block, height: BlockIndex, signer: Arc<dyn Signer>) -> Self {
+        Self::empty_with_epoch(prev, height, prev.header.inner.epoch_id.clone(), signer)
     }
 
-    pub fn empty(prev: &Block, signer: Arc<dyn EDSigner>) -> Self {
-        Self::empty_with_height(prev, prev.header.height + 1, signer)
+    pub fn empty(prev: &Block, signer: Arc<dyn Signer>) -> Self {
+        Self::empty_with_height(prev, prev.header.inner.height + 1, signer)
     }
 
     /// This is not suppose to be used outside of chain tests, because this doesn't refer to correct chunks.
@@ -92,15 +66,15 @@
     pub fn empty_with_approvals(
         prev: &Block,
         height: BlockIndex,
+        epoch_id: EpochId,
         approvals: HashMap<usize, Signature>,
-        signer: Arc<dyn EDSigner>,
-        epoch: EpochId,
+        signer: Arc<dyn Signer>,
     ) -> Self {
         Block::produce(
             &prev.header,
             height,
             prev.chunks.clone(),
-            epoch,
+            epoch_id,
             vec![],
             approvals,
             0,
