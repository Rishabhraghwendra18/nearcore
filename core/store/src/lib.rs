--- conflicted
+++ resolved
@@ -36,7 +36,6 @@
 pub const COL_STATE: Option<u32> = Some(4);
 pub const COL_STATE_REF: Option<u32> = Some(5);
 pub const COL_TRANSACTION_RESULT: Option<u32> = Some(6);
-<<<<<<< HEAD
 pub const COL_OUTGOING_RECEIPTS: Option<u32> = Some(7);
 pub const COL_INCOMING_RECEIPTS: Option<u32> = Some(8);
 pub const COL_PEERS: Option<u32> = Some(9);
@@ -50,15 +49,6 @@
 /// Blocks for which the state is being downloaded
 pub const COL_STATE_DL_INFOS: Option<u32> = Some(16);
 const NUM_COLS: u32 = 17;
-=======
-pub const COL_RECEIPTS: Option<u32> = Some(7);
-pub const COL_PEERS: Option<u32> = Some(8);
-pub const COL_PROPOSALS: Option<u32> = Some(9);
-pub const COL_VALIDATORS: Option<u32> = Some(10);
-pub const COL_LAST_EPOCH_PROPOSALS: Option<u32> = Some(11);
-pub const COL_RETURN_STAKE_VALIDATORS: Option<u32> = Some(12);
-const NUM_COLS: u32 = 13;
->>>>>>> 8cc3c34d
 
 pub struct Store {
     storage: Arc<dyn KeyValueDB>,
